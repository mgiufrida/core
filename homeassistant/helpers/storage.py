--- conflicted
+++ resolved
@@ -202,11 +202,7 @@
         """Handle writing the config."""
 
         async with self._write_lock:
-<<<<<<< HEAD
-            if not self._data:
-=======
             if self._data is None:
->>>>>>> 58ac97d1
                 # Another write already consumed the data
                 return
 
