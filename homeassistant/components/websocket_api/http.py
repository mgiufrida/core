--- conflicted
+++ resolved
@@ -167,11 +167,7 @@
 
         # As the webserver is now started before the start
         # event we do not want to block for websocket responses
-<<<<<<< HEAD
-        self._writer_task = self.hass.loop.create_task(self._writer())
-=======
         self._writer_task = asyncio.create_task(self._writer())
->>>>>>> f017f916
 
         auth = AuthPhase(self._logger, self.hass, self._send_message, request)
         connection = None
