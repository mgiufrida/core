"""The tests for the denonavr media player platform."""
from unittest.mock import patch

import pytest

from homeassistant.components import media_player
from homeassistant.components.denonavr import ATTR_COMMAND, SERVICE_GET_COMMAND
from homeassistant.components.denonavr.config_flow import (
    CONF_MANUFACTURER,
    CONF_MODEL,
<<<<<<< HEAD
    CONF_SHOW_ALL_SOURCES,
    CONF_TYPE,
    CONF_ZONE2,
    CONF_ZONE3,
    DOMAIN,
)
from homeassistant.const import ATTR_ENTITY_ID, CONF_HOST, CONF_MAC, CONF_TIMEOUT
=======
    CONF_SERIAL_NUMBER,
    CONF_TYPE,
    DOMAIN,
)
from homeassistant.const import ATTR_ENTITY_ID, CONF_HOST, CONF_MAC
>>>>>>> d278dd94

from tests.common import MockConfigEntry

TEST_HOST = "1.2.3.4"
TEST_MAC = "ab:cd:ef:gh"
TEST_NAME = "Test_Receiver"
TEST_MODEL = "model5"
TEST_SERIALNUMBER = "123456789"
<<<<<<< HEAD
TEST_MANAFACTURER = "Denon"
=======
TEST_MANUFACTURER = "Denon"
>>>>>>> d278dd94
TEST_RECEIVER_TYPE = "avr-x"
TEST_ZONE = "Main"
TEST_UNIQUE_ID = f"{TEST_MODEL}-{TEST_SERIALNUMBER}"
TEST_TIMEOUT = 2
TEST_SHOW_ALL_SOURCES = False
TEST_ZONE2 = False
TEST_ZONE3 = False
ENTITY_ID = f"{media_player.DOMAIN}.{TEST_NAME}"


@pytest.fixture(name="client")
def client_fixture():
    """Patch of client library for tests."""
    with patch(
        "homeassistant.components.denonavr.receiver.denonavr.DenonAVR", autospec=True,
    ) as mock_client_class, patch(
        "homeassistant.components.denonavr.receiver.denonavr.discover"
    ):
        mock_client_class.return_value.name = TEST_NAME
        mock_client_class.return_value.model_name = TEST_MODEL
        mock_client_class.return_value.serial_number = TEST_SERIALNUMBER
<<<<<<< HEAD
        mock_client_class.return_value.manufacturer = TEST_MANAFACTURER
=======
        mock_client_class.return_value.manufacturer = TEST_MANUFACTURER
>>>>>>> d278dd94
        mock_client_class.return_value.receiver_type = TEST_RECEIVER_TYPE
        mock_client_class.return_value.zone = TEST_ZONE
        mock_client_class.return_value.input_func_list = []
        mock_client_class.return_value.sound_mode_list = []
        mock_client_class.return_value.zones = {"Main": mock_client_class.return_value}
        yield mock_client_class.return_value


async def setup_denonavr(hass):
    """Initialize media_player for tests."""
    entry_data = {
        CONF_HOST: TEST_HOST,
        CONF_MAC: TEST_MAC,
<<<<<<< HEAD
        CONF_TIMEOUT: TEST_TIMEOUT,
        CONF_SHOW_ALL_SOURCES: TEST_SHOW_ALL_SOURCES,
        CONF_ZONE2: TEST_ZONE2,
        CONF_ZONE3: TEST_ZONE3,
        CONF_TYPE: TEST_RECEIVER_TYPE,
        CONF_MODEL: TEST_MODEL,
        CONF_MANUFACTURER: TEST_MANAFACTURER,
=======
        CONF_MODEL: TEST_MODEL,
        CONF_TYPE: TEST_RECEIVER_TYPE,
        CONF_MANUFACTURER: TEST_MANUFACTURER,
        CONF_SERIAL_NUMBER: TEST_SERIALNUMBER,
>>>>>>> d278dd94
    }

    mock_entry = MockConfigEntry(
        domain=DOMAIN, unique_id=TEST_UNIQUE_ID, data=entry_data,
    )

    mock_entry.add_to_hass(hass)

    await hass.config_entries.async_setup(mock_entry.entry_id)
    await hass.async_block_till_done()

    state = hass.states.get(ENTITY_ID)

    assert state
    assert state.name == TEST_NAME


async def test_get_command(hass, client):
    """Test generic command functionality."""
    await setup_denonavr(hass)

    data = {
        ATTR_ENTITY_ID: ENTITY_ID,
        ATTR_COMMAND: "test_command",
    }
    await hass.services.async_call(DOMAIN, SERVICE_GET_COMMAND, data)
    await hass.async_block_till_done()

    client.send_get_command.assert_called_with("test_command")<|MERGE_RESOLUTION|>--- conflicted
+++ resolved
@@ -8,21 +8,11 @@
 from homeassistant.components.denonavr.config_flow import (
     CONF_MANUFACTURER,
     CONF_MODEL,
-<<<<<<< HEAD
-    CONF_SHOW_ALL_SOURCES,
-    CONF_TYPE,
-    CONF_ZONE2,
-    CONF_ZONE3,
-    DOMAIN,
-)
-from homeassistant.const import ATTR_ENTITY_ID, CONF_HOST, CONF_MAC, CONF_TIMEOUT
-=======
     CONF_SERIAL_NUMBER,
     CONF_TYPE,
     DOMAIN,
 )
 from homeassistant.const import ATTR_ENTITY_ID, CONF_HOST, CONF_MAC
->>>>>>> d278dd94
 
 from tests.common import MockConfigEntry
 
@@ -31,11 +21,7 @@
 TEST_NAME = "Test_Receiver"
 TEST_MODEL = "model5"
 TEST_SERIALNUMBER = "123456789"
-<<<<<<< HEAD
-TEST_MANAFACTURER = "Denon"
-=======
 TEST_MANUFACTURER = "Denon"
->>>>>>> d278dd94
 TEST_RECEIVER_TYPE = "avr-x"
 TEST_ZONE = "Main"
 TEST_UNIQUE_ID = f"{TEST_MODEL}-{TEST_SERIALNUMBER}"
@@ -57,11 +43,7 @@
         mock_client_class.return_value.name = TEST_NAME
         mock_client_class.return_value.model_name = TEST_MODEL
         mock_client_class.return_value.serial_number = TEST_SERIALNUMBER
-<<<<<<< HEAD
-        mock_client_class.return_value.manufacturer = TEST_MANAFACTURER
-=======
         mock_client_class.return_value.manufacturer = TEST_MANUFACTURER
->>>>>>> d278dd94
         mock_client_class.return_value.receiver_type = TEST_RECEIVER_TYPE
         mock_client_class.return_value.zone = TEST_ZONE
         mock_client_class.return_value.input_func_list = []
@@ -75,20 +57,10 @@
     entry_data = {
         CONF_HOST: TEST_HOST,
         CONF_MAC: TEST_MAC,
-<<<<<<< HEAD
-        CONF_TIMEOUT: TEST_TIMEOUT,
-        CONF_SHOW_ALL_SOURCES: TEST_SHOW_ALL_SOURCES,
-        CONF_ZONE2: TEST_ZONE2,
-        CONF_ZONE3: TEST_ZONE3,
-        CONF_TYPE: TEST_RECEIVER_TYPE,
-        CONF_MODEL: TEST_MODEL,
-        CONF_MANUFACTURER: TEST_MANAFACTURER,
-=======
         CONF_MODEL: TEST_MODEL,
         CONF_TYPE: TEST_RECEIVER_TYPE,
         CONF_MANUFACTURER: TEST_MANUFACTURER,
         CONF_SERIAL_NUMBER: TEST_SERIALNUMBER,
->>>>>>> d278dd94
     }
 
     mock_entry = MockConfigEntry(
